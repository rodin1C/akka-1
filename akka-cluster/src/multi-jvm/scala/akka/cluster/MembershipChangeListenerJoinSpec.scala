--- conflicted
+++ resolved
@@ -48,13 +48,8 @@
       }
 
       runOn(second) {
-<<<<<<< HEAD
-        testConductor.enter("registered-listener")
+        enterBarrier("registered-listener")
         cluster.join(first)
-=======
-        enterBarrier("registered-listener")
-        cluster.join(firstAddress)
->>>>>>> f5fb2471
       }
 
       awaitUpConvergence(2)
