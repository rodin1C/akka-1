--- conflicted
+++ resolved
@@ -5,23 +5,16 @@
 package akka.cluster
 
 import java.util.concurrent.TimeUnit
-import java.util.concurrent.atomic.AtomicBoolean
-import java.util.concurrent.atomic.AtomicLong
-import akka.actor.Scheduler
-<<<<<<< HEAD
+import java.util.concurrent.atomic.{ AtomicBoolean, AtomicLong }
+import akka.actor.{ Scheduler, Cancellable }
 import scala.concurrent.util.Duration
-=======
-import akka.util.Duration
-import akka.actor.Cancellable
->>>>>>> fcf0d9ad
 
 /**
  * INTERNAL API
  */
 private[akka] object FixedRateTask {
-  def apply(scheduler: Scheduler, initalDelay: Duration, delay: Duration)(f: ⇒ Unit): FixedRateTask = {
+  def apply(scheduler: Scheduler, initalDelay: Duration, delay: Duration)(f: ⇒ Unit): FixedRateTask =
     new FixedRateTask(scheduler, initalDelay, delay, new Runnable { def run(): Unit = f })
-  }
 }
 
 /**
