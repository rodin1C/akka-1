/**
 * Copyright (C) 2009 Scalable Solutions.
 */

package se.scalablesolutions.akka.state

import stm.TransactionManagement
import akka.collection._

import org.codehaus.aspectwerkz.proxy.Uuid

import scala.collection.mutable.{ArrayBuffer, HashMap}

sealed abstract class PersistentStateConfig
abstract class PersistentStorageConfig  extends PersistentStateConfig
case class CassandraStorageConfig extends PersistentStorageConfig
case class TerracottaStorageConfig extends PersistentStorageConfig
case class TokyoCabinetStorageConfig extends PersistentStorageConfig
case class MongoStorageConfig extends PersistentStorageConfig

/**
 * Example Scala usage:
 * <pre>
 * val myMap = PersistentState.newMap(CassandraStorageConfig)
 * </pre>
 * <p/>
 *
 * Example Java usage:
 * <pre>
 * TransactionalMap myMap = PersistentState.newMap(new CassandraStorageConfig());
 * </pre>
 */
object PersistentState {
  def newMap(config: PersistentStorageConfig): PersistentMap = config match {
    case CassandraStorageConfig() => new CassandraPersistentMap
    case MongoStorageConfig() => new MongoPersistentMap
    case TerracottaStorageConfig() => throw new UnsupportedOperationException
    case TokyoCabinetStorageConfig() => throw new UnsupportedOperationException
  }

  def newVector(config: PersistentStorageConfig): PersistentVector = config match {
    case CassandraStorageConfig() => new CassandraPersistentVector
    case MongoStorageConfig() => new MongoPersistentVector
    case TerracottaStorageConfig() => throw new UnsupportedOperationException
    case TokyoCabinetStorageConfig() => throw new UnsupportedOperationException
  }

  def newRef(config: PersistentStorageConfig): PersistentRef = config match {
    case CassandraStorageConfig() => new CassandraPersistentRef
    case MongoStorageConfig() => new MongoPersistentRef
    case TerracottaStorageConfig() => throw new UnsupportedOperationException
    case TokyoCabinetStorageConfig() => throw new UnsupportedOperationException
  }
}

/**
 * Implementation of <tt>PersistentMap</tt> for every concrete 
 * storage will have the same workflow. This abstracts the workflow.
 *
 * Subclasses just need to provide the actual concrete instance for the
 * abstract val <tt>storage</tt>.
 *
 * @author <a href="http://jonasboner.com">Jonas Bon&#233;r</a>
 */
trait PersistentMap extends scala.collection.mutable.Map[AnyRef, AnyRef] with Transactional {
  protected val newAndUpdatedEntries = TransactionalState.newMap[AnyRef, AnyRef]
  protected val removedEntries = TransactionalState.newMap[AnyRef, AnyRef]
  protected val shouldClearOnCommit = TransactionalRef[Boolean]()

  // to be concretized in subclasses
  val storage: MapStorage

<<<<<<< HEAD
  def commit = {
    storage.removeMapStorageFor(uuid, removedEntries.toList)
    storage.insertMapStorageEntriesFor(uuid, newAndUpdatedEntries.toList)
    if (shouldClearOnCommit.isDefined & shouldClearOnCommit.get.get) storage.removeMapStorageFor(uuid)
    newAndUpdatedEntries.clear
    removedEntries.clear
=======
  override def remove(key: AnyRef) = {
    if (changeSet.contains(key)) changeSet -= key
    else storage.removeMapStorageFor(uuid, key)
>>>>>>> 8dfc485d
  }

  def -=(key: AnyRef) = remove(key)

<<<<<<< HEAD
  def +=(key: AnyRef, value: AnyRef) = put(key, value)
=======
  def getRange(start: Option[AnyRef], finish: Option[AnyRef], count: Int) = {
    try {
      storage.getMapStorageRangeFor(uuid, start, finish, count)
    } catch {
      case e: Exception => Nil
    }
  }
>>>>>>> 8dfc485d

  override def put(key: AnyRef, value: AnyRef): Option[AnyRef] = newAndUpdatedEntries.put(key, value)
 
  override def update(key: AnyRef, value: AnyRef) = newAndUpdatedEntries.update(key, value)
 
  def remove(key: AnyRef) = removedEntries.remove(key)
  
  def slice(start: Option[AnyRef], count: Int): List[Tuple2[AnyRef, AnyRef]] = slice(start, None, count)

<<<<<<< HEAD
  def slice(start: Option[AnyRef], finish: Option[AnyRef], count: Int): List[Tuple2[AnyRef, AnyRef]] = try {
      storage.getMapStorageRangeFor(uuid, start, finish, count)
    } catch { case e: Exception => Nil }

  override def clear = shouldClearOnCommit.swap(true)

  override def contains(key: AnyRef): Boolean = try {
      newAndUpdatedEntries.contains(key) || 
=======
  // ---- Overriding scala.collection.mutable.Map behavior ----
  override def clear = {
    try {
      storage.removeMapStorageFor(uuid)
    } catch {
      case e: Exception => {}
    }
  }

  override def contains(key: AnyRef): Boolean = {
    try {
>>>>>>> 8dfc485d
      storage.getMapStorageEntryFor(uuid, key).isDefined
    } catch { case e: Exception => false }

<<<<<<< HEAD
  override def size: Int = try {
      storage.getMapStorageSizeFor(uuid) + newAndUpdatedEntries.size
    } catch { case e: Exception => 0 }
=======
  override def size: Int = {
    try {
      storage.getMapStorageSizeFor(uuid)
    } catch {
      case e: Exception => 0
    }
  }
>>>>>>> 8dfc485d

  override def get(key: AnyRef): Option[AnyRef] = {
<<<<<<< HEAD
    if (newAndUpdatedEntries.contains(key)) newAndUpdatedEntries.get(key)
    else try {
=======
   // if (changeSet.contains(key)) changeSet.get(key)
   // else {
      val result = try {
>>>>>>> 8dfc485d
        storage.getMapStorageEntryFor(uuid, key)
      } catch { case e: Exception => None }
  }
  
  override def elements: Iterator[Tuple2[AnyRef, AnyRef]]  = {
    new Iterator[Tuple2[AnyRef, AnyRef]] {
      private val originalList: List[Tuple2[AnyRef, AnyRef]] = try {
        storage.getMapStorageFor(uuid)
      } catch {
        case e: Throwable => Nil
      }
      // FIXME how to deal with updated entries, these should be replaced in the originalList not just added
      private var elements = newAndUpdatedEntries.toList ::: originalList.reverse 
      override def next: Tuple2[AnyRef, AnyRef]= synchronized {
        val element = elements.head
        elements = elements.tail
        element
      }
      override def hasNext: Boolean = synchronized { !elements.isEmpty }
    }
  }
}

/**
 * Implements a persistent transactional map based on the Cassandra distributed P2P key-value storage.
 *
 * @author <a href="http://debasishg.blogspot.com">Debasish Ghosh</a>
 */
class CassandraPersistentMap extends PersistentMap {
  val storage = CassandraStorage
}

/**
 * Implements a persistent transactional map based on the MongoDB distributed P2P key-value storage.
 *
 * @author <a href="http://debasishg.blogspot.com">Debasish Ghosh</a>
 */
class MongoPersistentMap extends PersistentMap {
  val storage = MongoStorage
}

/**
 * Implements a template for a concrete persistent transactional vector based storage.
 *
 * @author <a href="http://jonasboner.com">Jonas Bon&#233;r</a>
 */
trait PersistentVector extends RandomAccessSeq[AnyRef] with Transactional {
  protected val newElems = TransactionalState.newVector[AnyRef]
  protected val updatedElems = TransactionalState.newMap[Int, AnyRef]
  protected val removedElems = TransactionalState.newVector[AnyRef]
  protected val shouldClearOnCommit = TransactionalRef[Boolean]()

  val storage: VectorStorage

  def commit = {
    // FIXME: should use batch function once the bug is resolved
    for (element <- newElems) storage.insertVectorStorageEntryFor(uuid, element)
    for (entry <- updatedElems) storage.updateVectorStorageEntryFor(uuid, entry._1, entry._2)
    newElems.clear
    updatedElems.clear
  }

  def +(elem: AnyRef) = newElems + elem

  def add(elem: AnyRef) = newElems + elem
 
  def apply(index: Int): AnyRef = get(index)

  def get(index: Int): AnyRef = {
    if (newElems.size > index) newElems(index)
    else storage.getVectorStorageEntryFor(uuid, index)
  }

  override def slice(start: Int, count: Int): RandomAccessSeq[AnyRef] = slice(Some(start), None, count)
  
  def slice(start: Option[Int], finish: Option[Int], count: Int): RandomAccessSeq[AnyRef] =
    storage.getVectorStorageRangeFor(uuid, start, finish, count)

  /**
   * Removes the <i>tail</i> element of this vector.
   */
  // FIXME: implement persistent vector pop 
  def pop: AnyRef = throw new UnsupportedOperationException("need to implement persistent vector pop")

  def update(index: Int, newElem: AnyRef) = storage.updateVectorStorageEntryFor(uuid, index, newElem)

  override def first: AnyRef = get(0)

  override def last: AnyRef = {
    if (newElems.length != 0) newElems.last
    else {
      val len = length
      if (len == 0) throw new NoSuchElementException("Vector is empty")
      get(len - 1)
    }
  }

  def length: Int = storage.getVectorStorageSizeFor(uuid) + newElems.length
}

/**
 * Implements a persistent transactional vector based on the Cassandra distributed P2P key-value storage.
 *
 * @author <a href="http://jonasboner.com">Jonas Bon&#233;r</a>
 */
class CassandraPersistentVector extends PersistentVector {
  val storage = CassandraStorage
}

/**
 * Implements a persistent transactional vector based on the MongoDB distributed P2P key-value storage.
 *
 * @author <a href="http://debasishg.blogspot.com">Debaissh Ghosh</a>
 */
class MongoPersistentVector extends PersistentVector {
  val storage = MongoStorage
} 

/**
 * Implements a persistent reference with abstract storage.
 *
 * @author <a href="http://jonasboner.com">Jonas Bon&#233;r</a>
 */
trait PersistentRef extends Transactional {
  protected val ref = new TransactionalRef[AnyRef]
  
  val storage: RefStorage

  def commit = if (ref.isDefined) {
    storage.insertRefStorageFor(uuid, ref.get)
    ref.swap(null) 
  }

  def swap(elem: AnyRef) = ref.swap(elem)
  
  def get: Option[AnyRef] = if (ref.isDefined) ref.get else storage.getRefStorageFor(uuid)

  def isDefined: Boolean = ref.isDefined || storage.getRefStorageFor(uuid).isDefined

  def getOrElse(default: => AnyRef): AnyRef = {
    val current = get
    if (current.isDefined) current
    else default
  }
}

class CassandraPersistentRef extends PersistentRef {
  val storage = CassandraStorage
}

class MongoPersistentRef extends PersistentRef {
  val storage = MongoStorage
}<|MERGE_RESOLUTION|>--- conflicted
+++ resolved
@@ -70,33 +70,17 @@
   // to be concretized in subclasses
   val storage: MapStorage
 
-<<<<<<< HEAD
   def commit = {
     storage.removeMapStorageFor(uuid, removedEntries.toList)
     storage.insertMapStorageEntriesFor(uuid, newAndUpdatedEntries.toList)
     if (shouldClearOnCommit.isDefined & shouldClearOnCommit.get.get) storage.removeMapStorageFor(uuid)
     newAndUpdatedEntries.clear
     removedEntries.clear
-=======
-  override def remove(key: AnyRef) = {
-    if (changeSet.contains(key)) changeSet -= key
-    else storage.removeMapStorageFor(uuid, key)
->>>>>>> 8dfc485d
   }
 
   def -=(key: AnyRef) = remove(key)
 
-<<<<<<< HEAD
   def +=(key: AnyRef, value: AnyRef) = put(key, value)
-=======
-  def getRange(start: Option[AnyRef], finish: Option[AnyRef], count: Int) = {
-    try {
-      storage.getMapStorageRangeFor(uuid, start, finish, count)
-    } catch {
-      case e: Exception => Nil
-    }
-  }
->>>>>>> 8dfc485d
 
   override def put(key: AnyRef, value: AnyRef): Option[AnyRef] = newAndUpdatedEntries.put(key, value)
  
@@ -106,7 +90,6 @@
   
   def slice(start: Option[AnyRef], count: Int): List[Tuple2[AnyRef, AnyRef]] = slice(start, None, count)
 
-<<<<<<< HEAD
   def slice(start: Option[AnyRef], finish: Option[AnyRef], count: Int): List[Tuple2[AnyRef, AnyRef]] = try {
       storage.getMapStorageRangeFor(uuid, start, finish, count)
     } catch { case e: Exception => Nil }
@@ -115,47 +98,18 @@
 
   override def contains(key: AnyRef): Boolean = try {
       newAndUpdatedEntries.contains(key) || 
-=======
-  // ---- Overriding scala.collection.mutable.Map behavior ----
-  override def clear = {
-    try {
-      storage.removeMapStorageFor(uuid)
-    } catch {
-      case e: Exception => {}
-    }
-  }
-
-  override def contains(key: AnyRef): Boolean = {
-    try {
->>>>>>> 8dfc485d
       storage.getMapStorageEntryFor(uuid, key).isDefined
     } catch { case e: Exception => false }
 
-<<<<<<< HEAD
   override def size: Int = try {
       storage.getMapStorageSizeFor(uuid) + newAndUpdatedEntries.size
     } catch { case e: Exception => 0 }
-=======
-  override def size: Int = {
-    try {
-      storage.getMapStorageSizeFor(uuid)
-    } catch {
-      case e: Exception => 0
-    }
-  }
->>>>>>> 8dfc485d
 
   override def get(key: AnyRef): Option[AnyRef] = {
-<<<<<<< HEAD
     if (newAndUpdatedEntries.contains(key)) newAndUpdatedEntries.get(key)
     else try {
-=======
-   // if (changeSet.contains(key)) changeSet.get(key)
-   // else {
-      val result = try {
->>>>>>> 8dfc485d
-        storage.getMapStorageEntryFor(uuid, key)
-      } catch { case e: Exception => None }
+      storage.getMapStorageEntryFor(uuid, key)
+    } catch { case e: Exception => None }
   }
   
   override def elements: Iterator[Tuple2[AnyRef, AnyRef]]  = {
