--- conflicted
+++ resolved
@@ -94,13 +94,8 @@
   override def createMailbox(actorRef: ActorRef): AnyRef = _storage.createFor(actorRef)
 
   private[akka] override def dispatch(invocation: MessageInvocation): Unit = {
-<<<<<<< HEAD
     if (invocation.channel.isInstanceOf[ActorPromise])
-      throw new IllegalArgumentException("Durable mailboxes do not support Future-based messages from !! and !!!")
-=======
-    if (invocation.senderFuture.isDefined)
-      throw new IllegalArgumentException("Durable mailboxes do not support Future-based messages from !! and ?")
->>>>>>> 3d54c099
+      throw new IllegalArgumentException("Durable mailboxes do not support Future-based messages from ?")
     super.dispatch(invocation)
   }
 
@@ -136,13 +131,8 @@
   override def createMailbox(actorRef: ActorRef): AnyRef = _storage.createFor(actorRef)
 
   private[akka] override def dispatch(invocation: MessageInvocation): Unit = {
-<<<<<<< HEAD
     if (invocation.channel.isInstanceOf[ActorPromise])
-      throw new IllegalArgumentException("Actor has a durable mailbox that does not support !! or !!!")
-=======
-    if (invocation.senderFuture.isDefined)
-      throw new IllegalArgumentException("Actor has a durable mailbox that does not support !! or ?")
->>>>>>> 3d54c099
+      throw new IllegalArgumentException("Actor has a durable mailbox that does not support ?")
     super.dispatch(invocation)
   }
 }
