package akka.actor.dispatch

import java.util.concurrent.{ CountDownLatch, TimeUnit }
import java.util.concurrent.atomic.{ AtomicBoolean, AtomicInteger }
import akka.testkit.{ filterEvents, EventFilter, AkkaSpec }
import akka.actor.{ Props, Actor }
import akka.util.Duration
import akka.util.duration._
import akka.testkit.DefaultTimeout
import akka.dispatch.{ Await, PinnedDispatcher, Dispatchers, Dispatcher }

object DispatcherActorSpec {
  class TestActor extends Actor {
    def receive = {
      case "Hello"   ⇒ sender ! "World"
      case "Failure" ⇒ throw new RuntimeException("Expected exception; to test fault-tolerance")
    }
  }

  object OneWayTestActor {
    val oneWay = new CountDownLatch(1)
  }
  class OneWayTestActor extends Actor {
    def receive = {
      case "OneWay" ⇒ OneWayTestActor.oneWay.countDown()
    }
  }
}

@org.junit.runner.RunWith(classOf[org.scalatest.junit.JUnitRunner])
class DispatcherActorSpec extends AkkaSpec with DefaultTimeout {
  import DispatcherActorSpec._

  private val unit = TimeUnit.MILLISECONDS

  "A Dispatcher and an Actor" must {

    "support tell" in {
      val actor = system.actorOf(Props[OneWayTestActor].withDispatcher(system.dispatcherFactory.newDispatcher("test").build))
      val result = actor ! "OneWay"
      assert(OneWayTestActor.oneWay.await(1, TimeUnit.SECONDS))
      system.stop(actor)
    }

    "support ask/reply" in {
      val actor = system.actorOf(Props[TestActor].withDispatcher(system.dispatcherFactory.newDispatcher("test").build))
<<<<<<< HEAD
      val result = (actor ? "Hello").as[String]
      assert("World" === result.get)
      system.stop(actor)
=======
      assert("World" === Await.result(actor ? "Hello", timeout.duration))
      actor.stop()
>>>>>>> 0af92f24
    }

    "respect the throughput setting" in {
      val throughputDispatcher = system.dispatcherFactory.
        newDispatcher("THROUGHPUT", 101, Duration.Zero, system.dispatcherFactory.MailboxType).
        setCorePoolSize(1).
        build

      val works = new AtomicBoolean(true)
      val latch = new CountDownLatch(100)
      val start = new CountDownLatch(1)
      val fastOne = system.actorOf(
        Props(context ⇒ { case "sabotage" ⇒ works.set(false) }).withDispatcher(throughputDispatcher))

      val slowOne = system.actorOf(
        Props(context ⇒ {
          case "hogexecutor" ⇒ context.sender ! "OK"; start.await
          case "ping"        ⇒ if (works.get) latch.countDown()
        }).withDispatcher(throughputDispatcher))

      assert(Await.result(slowOne ? "hogexecutor", timeout.duration) === "OK")
      (1 to 100) foreach { _ ⇒ slowOne ! "ping" }
      fastOne ! "sabotage"
      start.countDown()
      latch.await(10, TimeUnit.SECONDS)
      system.stop(fastOne)
      system.stop(slowOne)
      assert(latch.getCount() === 0)
    }

    "respect throughput deadline" in {
      val deadline = 100 millis
      val throughputDispatcher = system.dispatcherFactory.
        newDispatcher("THROUGHPUT", 2, deadline, system.dispatcherFactory.MailboxType).
        setCorePoolSize(1).
        build
      val works = new AtomicBoolean(true)
      val latch = new CountDownLatch(1)
      val start = new CountDownLatch(1)
      val ready = new CountDownLatch(1)

      val fastOne = system.actorOf(
        Props(context ⇒ {
          case "ping" ⇒ if (works.get) latch.countDown(); context.stop(context.self)
        }).withDispatcher(throughputDispatcher))

      val slowOne = system.actorOf(
        Props(context ⇒ {
          case "hogexecutor" ⇒ ready.countDown(); start.await
          case "ping"        ⇒ works.set(false); context.stop(context.self)
        }).withDispatcher(throughputDispatcher))

      slowOne ! "hogexecutor"
      slowOne ! "ping"
      fastOne ! "ping"
      assert(ready.await(2, TimeUnit.SECONDS) === true)
      Thread.sleep(deadline.toMillis + 10) // wait just a bit more than the deadline
      start.countDown()
      assert(latch.await(2, TimeUnit.SECONDS) === true)
    }
  }
}<|MERGE_RESOLUTION|>--- conflicted
+++ resolved
@@ -44,14 +44,8 @@
 
     "support ask/reply" in {
       val actor = system.actorOf(Props[TestActor].withDispatcher(system.dispatcherFactory.newDispatcher("test").build))
-<<<<<<< HEAD
-      val result = (actor ? "Hello").as[String]
-      assert("World" === result.get)
+      assert("World" === Await.result(actor ? "Hello", timeout.duration))
       system.stop(actor)
-=======
-      assert("World" === Await.result(actor ? "Hello", timeout.duration))
-      actor.stop()
->>>>>>> 0af92f24
     }
 
     "respect the throughput setting" in {
